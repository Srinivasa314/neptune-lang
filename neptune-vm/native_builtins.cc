#include "neptune-vm.h"
#include <algorithm>
#include <cmath>
#define MATH_FNS                                                               \
  FN(acos)                                                                     \
  FN(asin)                                                                     \
  FN(atan)                                                                     \
  FN(cbrt)                                                                     \
  FN(ceil)                                                                     \
  FN(cos)                                                                      \
  FN(floor)                                                                    \
  FN(round)                                                                    \
  FN(sin)                                                                      \
  FN(sqrt)                                                                     \
  FN(tan)                                                                      \
  FN(log)                                                                      \
  FN(log2)                                                                     \
  FN(exp)

namespace neptune_vm {
namespace native_builtins {

#define THROW(class, message)                                                  \
  do {                                                                         \
    std::ostringstream os;                                                     \
    os << message;                                                             \
    vm->return_value = vm->create_error(class, os.str());                      \
    return false;                                                              \
  } while (0)

static bool object_tostring(VM *vm, Value *slots) {
  vm->return_value = vm->to_string(slots[0]);
  return true;
}

static bool object_getclass(VM *vm, Value *slots) {
  vm->return_value = Value(vm->get_class(slots[0]));
  return true;
}

static bool class_name(VM *vm, Value *slots) {
  vm->return_value =
      Value(vm->allocate<String>(slots[0].as_object()->as<Class>()->name));
  return true;
}

static bool class_getsuper(VM *vm, Value *slots) {
  auto super = slots[0].as_object()->as<Class>()->super;
  if (super == nullptr)
    vm->return_value = Value::null();
  else
    vm->return_value = Value(super);
  return true;
}

static bool array_pop(VM *vm, Value *slots) {
  auto &arr = slots[0].as_object()->as<Array>()->inner;
  if (arr.empty()) {
    THROW("IndexError", "Cannot pop from empty array");
  }
  vm->return_value = arr.back();
  arr.pop_back();
  return true;
}

static bool array_push(VM *vm, Value *slots) {
  slots[0].as_object()->as<Array>()->inner.push_back(slots[1]);
  vm->return_value = Value::null();
  return true;
}

static bool array_len(VM *vm, Value *slots) {
  vm->return_value = Value(
      static_cast<int32_t>(slots[0].as_object()->as<Array>()->inner.size()));
  return true;
}

static bool array_insert(VM *vm, Value *slots) {
  auto &arr = slots[0].as_object()->as<Array>()->inner;
  if (slots[1].is_int()) {
    auto index = slots[1].as_int();
    if (index < 0 || static_cast<size_t>(index) > arr.size())
      THROW("IndexError", "Array index out of range");
    arr.insert(arr.begin() + index, slots[2]);
    return true;
  } else
    THROW("TypeError",
          "Expected Int for array index got " << slots[1].type_string());
}

static bool array_remove(VM *vm, Value *slots) {
  auto &arr = slots[0].as_object()->as<Array>()->inner;
  if (slots[1].is_int()) {
    auto index = slots[1].as_int();
    if (index < 0 || static_cast<size_t>(index) >= arr.size())
      THROW("IndexError", "Array index out of range");
    arr.erase(arr.begin() + index);
    return true;
  } else
    THROW("TypeError",
          "Expected Int for array index got " << slots[1].type_string());
}

static bool array_clear(VM *, Value *slots) {
  slots[0].as_object()->as<Array>()->inner.clear();
  return true;
}

static bool int_construct(VM *vm, Value *) {
  vm->return_value = Value(0);
  return true;
}

static bool float_construct(VM *vm, Value *) {
  vm->return_value = Value(0.0);
  return true;
}

static bool bool_construct(VM *vm, Value *) {
  vm->return_value = Value(false);
  return true;
}

static bool null_construct(VM *vm, Value *) {
  vm->return_value = Value::null();
  return true;
}

static bool string_construct(VM *vm, Value *) {
  vm->return_value = Value(vm->allocate<String>(""));
  return true;
}

static bool array_construct(VM *vm, Value *slots) {
  if (slots[1].is_int()) {
    if (slots[1].as_int() < 0)
      THROW("Error", "The array size must be non negative");
    vm->return_value = Value(vm->allocate<Array>(slots[1].as_int(), slots[2]));
    return true;
  } else {
    THROW("TypeError",
          "The first argument must be a Int, not " << slots[1].type_string());
  }
}

static bool map_construct(VM *vm, Value *) {
  vm->return_value = Value(vm->allocate<Map>());
  return true;
}

static bool object_construct(VM *vm, Value *) {
  auto obj = vm->allocate<Instance>();
  obj->class_ = vm->builtin_classes.Object;
  vm->return_value = Value(obj);
  return true;
}

static bool range_construct(VM *vm, Value *slots) {
  if (slots[1].is_int() && slots[2].is_int()) {
    vm->return_value =
        Value(vm->allocate<Range>(slots[1].as_int(), slots[2].as_int()));
    return true;
  } else {
    THROW("TypeError",
          "Expected Int and Int for the start and end of the range got "
              << slots[1].type_string() << " and " << slots[2].type_string()
              << " instead");
  }
}

static bool symbol_construct(VM *vm, Value *slots) {
  if (slots[1].is_object() && slots[1].as_object()->is<String>()) {
    vm->return_value = Value(vm->intern(*slots[1].as_object()->as<String>()));
    return true;
  } else {
    THROW("TypeError", "The first argument must be a String, not "
                           << slots[1].type_string());
  }
}

static bool range_next(VM *vm, Value *slots) {
  auto &range = *slots[0].as_object()->as<Range>();
  vm->return_value = Value(range.start);
  if (range.start != range.end)
    range.start++;
  return true;
}

static bool range_hasnext(VM *vm, Value *slots) {
  auto &range = *slots[0].as_object()->as<Range>();
  vm->return_value = Value(range.start < range.end);
  return true;
}

static bool array_iter(VM *vm, Value *slots) {
  vm->return_value =
      Value(vm->allocate<ArrayIterator>(slots[0].as_object()->as<Array>()));
  return true;
}

static bool map_keys(VM *vm, Value *slots) {
  vm->return_value =
      Value(vm->allocate<MapIterator>(slots[0].as_object()->as<Map>()));
  return true;
}

static bool string_chars(VM *vm, Value *slots) {
  vm->return_value =
      Value(vm->allocate<StringIterator>(slots[0].as_object()->as<String>()));
  return true;
}

static bool mapiterator_hasnext(VM *vm, Value *slots) {
  vm->return_value =
      Value(!slots[0].as_object()->as<MapIterator>()->last_key.is_empty());
  return true;
}

static bool mapiterator_next(VM *vm, Value *slots) {
  auto mi = slots[0].as_object()->as<MapIterator>();
  if (mi->last_key.is_empty())
    vm->return_value = Value::null();
  else {
    vm->return_value = mi->last_key;
    auto iter = mi->map->inner.find(mi->last_key);
    if (iter == mi->map->inner.end())
      mi->last_key = Value(nullptr);
    else {
      iter++;
      if (iter == mi->map->inner.end())
        mi->last_key = Value(nullptr);
      else
        mi->last_key = iter->first;
    }
  }
  return true;
}

static bool arrayiterator_hasnext(VM *vm, Value *slots) {
  auto ai = slots[0].as_object()->as<ArrayIterator>();
  vm->return_value = Value(ai->position < ai->array->inner.size());
  return true;
}

static bool arrayiterator_next(VM *vm, Value *slots) {
  auto ai = slots[0].as_object()->as<ArrayIterator>();
  if (ai->position < ai->array->inner.size()) {
    vm->return_value = ai->array->inner[ai->position];
    ai->position++;
  } else {
    vm->return_value = Value::null();
  }
  return true;
}

static bool stringiterator_hasnext(VM *vm, Value *slots) {
  auto si = slots[0].as_object()->as<StringIterator>();
  auto str = static_cast<StringSlice>(*si->string);
  vm->return_value = Value(si->position < str.len);
  return true;
}

static bool stringiterator_next(VM *vm, Value *slots) {
  auto si = slots[0].as_object()->as<StringIterator>();
  auto str = static_cast<StringSlice>(*si->string);
  if (si->position < str.len) {
    auto old_pos = si->position;
    do {
      si->position++;
    } while (((uint8_t)str.data[si->position] & 0xc0) == 0x80);
    vm->return_value = Value(vm->allocate<String>(
        StringSlice(str.data + old_pos, si->position - old_pos)));
  } else {
    vm->return_value = Value::null();
  }
  return true;
}

#define FN(x)                                                                  \
  bool x(VM *vm, Value *slots) {                                               \
    auto num = slots[0];                                                       \
    if (num.is_int()) {                                                        \
      vm->return_value = Value(std::x(num.as_int()));                          \
      return true;                                                             \
    } else if (num.is_float()) {                                               \
      vm->return_value = Value(std::x(num.as_float()));                        \
      return true;                                                             \
    } else {                                                                   \
      THROW("TypeError", "The first argument must be a Int or Float, not "     \
                             << slots[0].type_string());                       \
    }                                                                          \
  }
MATH_FNS
#undef FN

bool pow(VM *vm, Value *slots) {
  if (slots[0].is_float() && slots[1].is_float()) {
    vm->return_value =
        Value(std::pow(slots[0].as_float(), slots[1].as_float()));
    return true;
  } else if (slots[0].is_int() && slots[1].is_int()) {
    vm->return_value = Value(std::pow(slots[0].as_int(), slots[1].as_int()));
    return true;
  } else if (slots[0].is_float() && slots[1].is_int()) {
    vm->return_value = Value(std::pow(slots[0].as_float(), slots[1].as_int()));
    return true;
  } else if (slots[0].is_int() && slots[1].is_float()) {
    vm->return_value = Value(std::pow(slots[0].as_int(), slots[1].as_float()));
    return true;
  } else {
    THROW("TypeError", "The two arguments must be a Int or Float, not "
                           << slots[0].type_string() << " and "
                           << slots[1].type_string());
  }
}

static bool abs(VM *vm, Value *slots) {
  auto num = slots[0];
  if (num.is_int()) {
    if (num.as_int() == std::numeric_limits<int32_t>::min())
      THROW("OverflowError",
            "abs of " << num.as_int() << " does not fit in an Int");
    vm->return_value = Value(std::abs(num.as_int()));
    return true;
  } else if (num.is_float()) {
    vm->return_value = Value(std::fabs(num.as_float()));
    return true;
  } else {
    THROW("TypeError", "The first argument must be a Int or Float, not "
                           << slots[1].type_string());
  }
}

static bool disassemble(VM *vm, Value *slots) {
  auto fn = slots[0];
  if (fn.is_object() && fn.as_object()->is<Function>()) {
    std::ostringstream os;
    neptune_vm::disassemble(os, *fn.as_object()->as<Function>()->function_info);
    vm->return_value = Value(vm->allocate<String>(os.str()));
    return true;
  } else if (fn.is_object() && fn.as_object()->is<NativeFunction>()) {
    THROW("TypeError", "Cannot disassemble native function "
                           << fn.as_object()->as<NativeFunction>()->name);
  } else {
    THROW("TypeError", "The first argument must be a Function, not "
                           << slots[0].type_string());
  }
}

static bool gc(VM *vm, Value *) {
  vm->collect();
  vm->return_value = Value::null();
  return true;
}

static bool _getModule(VM *vm, Value *slots) {
  if (slots[0].is_object() && slots[0].as_object()->is<String>()) {
    auto module =
        vm->get_module(StringSlice(*slots[0].as_object()->as<String>()));
    if (module == nullptr)
      vm->return_value = Value::null();
    else
      vm->return_value = Value(module);
    return true;
  } else {
    THROW("TypeError", "The first argument must be a Function, not "
                           << slots[0].type_string());
  }
}

static bool _getCallerModule(VM *vm, Value *) {
  if (vm->current_task->frames.size() < 2) {
    THROW("Error", "Function doesnt have caller");
  } else {
    vm->return_value = Value(vm->allocate<String>(
        vm->current_task->frames[vm->current_task->frames.size() - 2]
            .f->function_info->module));
    return true;
  }
}

static bool ecall(VM *vm, Value *slots) {
  if (slots[0].is_object() && slots[0].as_object()->is<Symbol>()) {
    auto efunc_iter = vm->efuncs.find(slots[0].as_object()->as<Symbol>());
    if (efunc_iter == vm->efuncs.end()) {
      THROW("Error", "Cannot find EFunc "
                         << StringSlice(*slots[0].as_object()->as<Symbol>()));

    } else {
      auto task = vm->current_task;
      auto efunc = efunc_iter->second;
      auto old_stack_top = task->stack_top;
      task->stack_top = slots + 2;
      bool result =
          efunc.callback(EFuncContext(vm, task, slots + 1), efunc.data);
      if (task->stack_top == slots + 1)
        vm->return_value = Value::null();
      else {
        vm->return_value = *(task->stack_top - 1);
      }
      task->stack_top = old_stack_top;
      return result;
    }
  } else {
    THROW("TypeError", "The first argument must be a Symbol, not "
                           << slots[0].type_string());
  }
}

static bool generateStackTrace(VM *vm, Value *slots) {
  if (slots[0].is_int()) {
    vm->return_value = Value(vm->allocate<String>(
        vm->generate_stack_trace(false, slots[0].as_int())));
    return true;
  } else {
    THROW("TypeError",
          "The first argument must be a Int, not " << slots[0].type_string());
  }
}

static bool _extendClass(VM *vm, Value *slots) {
  if (slots[0].is_object() && slots[0].as_object()->is<Class>() &&
      slots[1].is_object() && slots[1].as_object()->is<Class>()) {
    auto class0 = slots[0].as_object()->as<Class>();
    auto class1 = slots[1].as_object()->as<Class>();
    if (class1->is_native && class1 != vm->builtin_classes.Object)
      THROW("TypeError", "Cannot inherit from native class");
    class0->super = class1;
    vm->return_value = Value::null();
    return true;
  } else {
    THROW("TypeError", "Expected Class and Class for  got "
                           << slots[0].type_string() << " and "
                           << slots[1].type_string() << " instead");
  }
}

static bool _copyMethods(VM *vm, Value *slots) {
  if (slots[0].is_object() && slots[0].as_object()->is<Class>() &&
      slots[1].is_object() && slots[1].as_object()->is<Class>()) {
    auto class0 = slots[0].as_object()->as<Class>();
    auto class1 = slots[1].as_object()->as<Class>();
    if (class1->is_native)
      THROW("TypeError", "Cannot copy methods from native class");
    class0->copy_methods(*class1);
    vm->return_value = Value::null();
    return true;
  } else {
    THROW("TypeError", "Expected Class and Class for  got "
                           << slots[0].type_string() << " and "
                           << slots[1].type_string() << " instead");
  }
}

static bool random(VM *vm, Value *) {
  std::uniform_real_distribution<double> dist(0.0, 1.0);
  vm->return_value = Value(dist(vm->rng));
  return true;
}

static bool shuffle(VM *vm, Value *slots) {
  if (slots[0].is_object() && slots[0].as_object()->is<Array>()) {
    auto &array = slots[0].as_object()->as<Array>()->inner;
    std::shuffle(array.begin(), array.end(), vm->rng);
    vm->return_value = Value::null();
    return true;
  } else {
    THROW("TypeError", "The first argument must be an Array, not "
                           << slots[0].type_string());
  }
}

static bool random_range(VM *vm, Value *slots) {
  if (slots[0].is_int() && slots[1].is_int()) {
    std::uniform_int_distribution<int32_t> dist(slots[0].as_int(),
                                                slots[1].as_int());
    vm->return_value = Value(dist(vm->rng));
    return true;
  } else {
    THROW("TypeError",
          "Expected Int and Int for the start and end of the range got "
              << slots[0].type_string() << " and " << slots[1].type_string()
              << " instead");
  }
}

<<<<<<< HEAD
static bool map_clear(VM *vm, Value *slots) {
  slots[0].as_object()->as<Map>()->inner.clear();
  vm->return_value = Value::null();
  return true;
}

static bool map_len(VM *vm, Value *slots) {
  vm->return_value =
      Value((int32_t)slots[0].as_object()->as<Map>()->inner.size());
  return true;
}

static bool map_contains(VM *vm, Value *slots) {
  vm->return_value =
      Value(slots[0].as_object()->as<Map>()->inner.contains(slots[1]));
  return true;
}

static bool map_remove(VM *vm, Value *slots) {
  if (!slots[0].as_object()->as<Map>()->inner.erase(slots[1]))
    THROW("KeyError", "Key " << slots[1] << " does not exist in map.");
  vm->return_value = Value::null();
  return true;
}

static bool range_start(VM *vm, Value *slots) {
  vm->return_value = Value(slots[0].as_object()->as<Range>()->start);
  return true;
}

static bool range_end(VM *vm, Value *slots) {
  vm->return_value = Value(slots[0].as_object()->as<Range>()->end);
  return true;
}
=======
static bool float_toint(VM *vm, Value *slots) {
  auto f = slots[0].as_float();
  if (std::isnan(f) || f > std::numeric_limits<int32_t>::max() ||
      f < std::numeric_limits<int32_t>::min())
    THROW("OverflowError", slots[0].as_float() << " does not fit in an Int");
  vm->return_value = Value(int(f));
  return true;
}

static bool int_tofloat(VM *vm, Value *slots) {
  vm->return_value = Value(double(slots[0].as_int()));
  return true;
}

static bool float_isnan(VM *vm, Value *slots) {
  vm->return_value = Value(bool(std::isnan(slots[0].as_float())));
  return true;
}

>>>>>>> d169b8ce
#undef THROW
} // namespace native_builtins

void VM::declare_native_builtins() {
#define DEFCLASS(Name)                                                         \
  builtin_classes.Name = allocate<Class>();                                    \
  builtin_classes.Name->name = #Name;                                          \
  builtin_classes.Name->is_native = true;                                      \
  builtin_classes.Name->super = builtin_classes.Object;                        \
  add_module_variable("<prelude>", StringSlice(#Name), false, true);           \
  module_variables[module_variables.size() - 1] = Value(builtin_classes.Name);

  DEFCLASS(Object)
  builtin_classes.Object->super = nullptr;
  builtin_classes.Class_ = allocate<Class>();
  builtin_classes.Class_->name = "Class";
  builtin_classes.Class_->super = builtin_classes.Object;
  builtin_classes.Class_->is_native = true;
  add_module_variable("<prelude>", "Class", false, true);
  module_variables[module_variables.size() - 1] = Value(builtin_classes.Class_);

  DEFCLASS(Int)
  DEFCLASS(Float)
  DEFCLASS(Bool)
  DEFCLASS(Null)
  DEFCLASS(String)
  DEFCLASS(Symbol)
  DEFCLASS(Array)
  DEFCLASS(Map)
  DEFCLASS(Function)
  DEFCLASS(Module)
  DEFCLASS(Task)
  DEFCLASS(Range)
  DEFCLASS(ArrayIterator)
  DEFCLASS(MapIterator)
  DEFCLASS(StringIterator)

#undef DEFCLASS

#define DECL_NATIVE_METHOD(class, method, arity, fn)                           \
  do {                                                                         \
    auto method_sym = intern(StringSlice(#method));                            \
    temp_roots.push_back(Value(method_sym));                                   \
    builtin_classes.class->methods.insert(                                     \
        {method_sym, allocate<NativeFunction>(native_builtins::fn, #method,    \
                                              "<prelude>", arity)});           \
    temp_roots.pop_back();                                                     \
  } while (0)

  DECL_NATIVE_METHOD(Object, toString, 0, object_tostring);
  DECL_NATIVE_METHOD(Object, getClass, 0, object_getclass);
  DECL_NATIVE_METHOD(Array, push, 1, array_push);
  DECL_NATIVE_METHOD(Array, pop, 0, array_pop);
  DECL_NATIVE_METHOD(Array, len, 0, array_len);
  DECL_NATIVE_METHOD(Array, insert, 2, array_insert);
  DECL_NATIVE_METHOD(Array, remove, 1, array_remove);
  DECL_NATIVE_METHOD(Array, clear, 0, array_clear);
  DECL_NATIVE_METHOD(Int, construct, 0, int_construct);
  DECL_NATIVE_METHOD(Float, construct, 0, float_construct);
  DECL_NATIVE_METHOD(Bool, construct, 0, bool_construct);
  DECL_NATIVE_METHOD(Null, construct, 0, null_construct);
  DECL_NATIVE_METHOD(String, construct, 0, string_construct);
  DECL_NATIVE_METHOD(Array, construct, 2, array_construct);
  DECL_NATIVE_METHOD(Map, construct, 0, map_construct);
  DECL_NATIVE_METHOD(Object, construct, 0, object_construct);
  DECL_NATIVE_METHOD(Range, construct, 2, range_construct);
  DECL_NATIVE_METHOD(Symbol, construct, 1, symbol_construct);
  DECL_NATIVE_METHOD(Range, hasNext, 0, range_hasnext);
  DECL_NATIVE_METHOD(Range, next, 0, range_next);
  DECL_NATIVE_METHOD(Array, iter, 0, array_iter);
  DECL_NATIVE_METHOD(Map, keys, 0, map_keys);
  DECL_NATIVE_METHOD(String, chars, 0, string_chars);
  DECL_NATIVE_METHOD(Array, iter, 0, array_iter);
  DECL_NATIVE_METHOD(MapIterator, hasNext, 0, mapiterator_hasnext);
  DECL_NATIVE_METHOD(MapIterator, next, 0, mapiterator_next);
  DECL_NATIVE_METHOD(ArrayIterator, hasNext, 0, arrayiterator_hasnext);
  DECL_NATIVE_METHOD(ArrayIterator, next, 0, arrayiterator_next);
  DECL_NATIVE_METHOD(StringIterator, hasNext, 0, stringiterator_hasnext);
  DECL_NATIVE_METHOD(StringIterator, next, 0, stringiterator_next);
  DECL_NATIVE_METHOD(Class_, getSuper, 0, class_getsuper);
  DECL_NATIVE_METHOD(Class_, name, 0, class_name);
<<<<<<< HEAD
  DECL_NATIVE_METHOD(Map, clear, 0, map_clear);
  DECL_NATIVE_METHOD(Map, len, 0, map_len);
  DECL_NATIVE_METHOD(Map, contains, 1, map_contains);
  DECL_NATIVE_METHOD(Map, remove, 1, map_remove);
  DECL_NATIVE_METHOD(Range, start, 0, range_start);
  DECL_NATIVE_METHOD(Range, end, 0, range_end);
=======
  DECL_NATIVE_METHOD(Float, toInt, 0, float_toint);
  DECL_NATIVE_METHOD(Int, toFloat, 0, int_tofloat);
  DECL_NATIVE_METHOD(Float, isNaN, 0, float_isnan);
>>>>>>> d169b8ce

  create_module("vm");
  create_module("math");
  create_module("random");
  declare_native_function("vm", "disassemble", true, 1,
                          native_builtins::disassemble);
  declare_native_function("vm", "gc", true, 0, native_builtins::gc);
  declare_native_function("vm", "ecall", true, 2, native_builtins::ecall);
  declare_native_function("vm", "generateStackTrace", true, 1,
                          native_builtins::generateStackTrace);

#define FN(x) declare_native_function("math", #x, true, 1, native_builtins::x);

  MATH_FNS
#undef FN
  declare_native_function("math", "abs", true, 1, native_builtins::abs);
  declare_native_function("math", "pow", true, 2, native_builtins::pow);

  declare_native_function("<prelude>", "_getModule", false, 1,
                          native_builtins::_getModule);
  declare_native_function("<prelude>", "_getCallerModule", false, 0,
                          native_builtins::_getCallerModule);
  declare_native_function("<prelude>", "_extendClass", false, 2,
                          native_builtins::_extendClass);
  declare_native_function("<prelude>", "_copyMethods", false, 2,
                          native_builtins::_copyMethods);

  declare_native_function("random", "random", true, 0, native_builtins::random);
  declare_native_function("random", "shuffle", true, 1,
                          native_builtins::shuffle);
  declare_native_function("random", "range", true, 2,
                          native_builtins::random_range);
#define DEF_MATH_CONSTANT(name, value)                                         \
  add_module_variable("math", name, false, true);                              \
  module_variables[module_variables.size() - 1] = Value(value);

  DEF_MATH_CONSTANT("NaN", NAN)
  DEF_MATH_CONSTANT("Infinity", INFINITY)
  DEF_MATH_CONSTANT("E", M_E)
  DEF_MATH_CONSTANT("LN2", M_LN2)
  DEF_MATH_CONSTANT("LOG2E", M_LOG2E)
  DEF_MATH_CONSTANT("SQRT1_2", M_SQRT1_2)
  DEF_MATH_CONSTANT("LN10", M_LN10)
  DEF_MATH_CONSTANT("LOG10E", M_LOG10E)
  DEF_MATH_CONSTANT("PI", M_PI)
  DEF_MATH_CONSTANT("SQRT2", M_SQRT2)

#undef DEF_MATH_CONSTANT
}
} // namespace neptune_vm<|MERGE_RESOLUTION|>--- conflicted
+++ resolved
@@ -484,7 +484,6 @@
   }
 }
 
-<<<<<<< HEAD
 static bool map_clear(VM *vm, Value *slots) {
   slots[0].as_object()->as<Map>()->inner.clear();
   vm->return_value = Value::null();
@@ -519,7 +518,6 @@
   vm->return_value = Value(slots[0].as_object()->as<Range>()->end);
   return true;
 }
-=======
 static bool float_toint(VM *vm, Value *slots) {
   auto f = slots[0].as_float();
   if (std::isnan(f) || f > std::numeric_limits<int32_t>::max() ||
@@ -539,7 +537,6 @@
   return true;
 }
 
->>>>>>> d169b8ce
 #undef THROW
 } // namespace native_builtins
 
@@ -621,18 +618,15 @@
   DECL_NATIVE_METHOD(StringIterator, next, 0, stringiterator_next);
   DECL_NATIVE_METHOD(Class_, getSuper, 0, class_getsuper);
   DECL_NATIVE_METHOD(Class_, name, 0, class_name);
-<<<<<<< HEAD
   DECL_NATIVE_METHOD(Map, clear, 0, map_clear);
   DECL_NATIVE_METHOD(Map, len, 0, map_len);
   DECL_NATIVE_METHOD(Map, contains, 1, map_contains);
   DECL_NATIVE_METHOD(Map, remove, 1, map_remove);
   DECL_NATIVE_METHOD(Range, start, 0, range_start);
   DECL_NATIVE_METHOD(Range, end, 0, range_end);
-=======
   DECL_NATIVE_METHOD(Float, toInt, 0, float_toint);
   DECL_NATIVE_METHOD(Int, toFloat, 0, int_tofloat);
   DECL_NATIVE_METHOD(Float, isNaN, 0, float_isnan);
->>>>>>> d169b8ce
 
   create_module("vm");
   create_module("math");
