--- conflicted
+++ resolved
@@ -63,13 +63,9 @@
       auto f = frames[num_frames - 1].f;                                       \
       upvalues = f->upvalues;                                                  \
       constants = f->function_info->constants.data();                          \
-<<<<<<< HEAD
+      DISPATCH();                                                              \
     } else {                                                                   \
       is_running = false;                                                      \
-=======
-      DISPATCH();                                                              \
-    } else                                                                     \
->>>>>>> cbf6ef62
       return VMResult(VMStatus::Error, std::move(last_panic),                  \
                       std::move(stack_trace));                                 \
     }                                                                          \
