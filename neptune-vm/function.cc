#include "neptune-vm.h"
#include <algorithm>
#include <memory>
#include <ostream>
#include <sstream>

namespace neptune_vm {
template <typename T> void FunctionInfoWriter::write(T t) {
  hf->object->bytecode.insert(std::end(hf->object->bytecode),
                              reinterpret_cast<uint8_t *>(&t),
                              reinterpret_cast<uint8_t *>(&t) + sizeof(t));
}

size_t FunctionInfoWriter::write_op(Op op, uint32_t line) {
  if (hf->object->lines.empty() || hf->object->lines.back().line != line)
    hf->object->lines.push_back(
        LineInfo{static_cast<uint32_t>(hf->object->bytecode.size()), line});
  write(op);
  return hf->object->bytecode.size() - 1;
}
void FunctionInfoWriter::write_u8(uint8_t u) { write(u); }
void FunctionInfoWriter::write_u16(uint16_t u) { write(u); }
void FunctionInfoWriter::write_u32(uint32_t u) { write(u); }

constexpr size_t MAX_CONSTANTS = 65535;

uint16_t FunctionInfoWriter::constant(Value v) {
  if (hf->object->constants.size() == MAX_CONSTANTS) {
    throw std::overflow_error("Cannot store more than 65535 constants");
  } else {
    auto pos = constants->find(v);
    if (pos != constants->end()) {
      return pos->second;
    } else {
      hf->object->constants.push_back(v);
      uint16_t pos = hf->object->constants.size() - 1;
      (*constants)[v] = pos;
      return pos;
    }
  }
}

uint16_t FunctionInfoWriter::reserve_constant() {
  if (hf->object->constants.size() == MAX_CONSTANTS) {
    throw std::overflow_error("Cannot store more than 65535 constants");
  } else {
    hf->object->constants.push_back(Value::null());
    return static_cast<uint16_t>(hf->object->constants.size() - 1);
  }
}

uint16_t FunctionInfoWriter::float_constant(double d) {
  return constant(Value{d});
}

uint16_t FunctionInfoWriter::string_constant(StringSlice s) {
  String *p = vm->manage(String::from_string_slice(s));
  return constant(Value{static_cast<Object *>(p)});
}

uint16_t FunctionInfoWriter::symbol_constant(StringSlice s) {
  Symbol *p = vm->intern(s);
  return constant(Value{static_cast<Object *>(p)});
}

uint16_t FunctionInfoWriter::fun_constant(FunctionInfoWriter f) {
  auto c = constant(Value{static_cast<Object *>(f.hf->object)});
  f.release();
  return c;
}

void FunctionInfoWriter::shrink() {
  hf->object->bytecode.shrink_to_fit();
  hf->object->constants.shrink_to_fit();
  hf->object->lines.shrink_to_fit();
}

void FunctionInfoWriter::pop_last_op(size_t last_op_pos) {
  hf->object->bytecode.resize(last_op_pos);
  if ((!hf->object->lines.empty()) &&
      hf->object->lines.back().offset == last_op_pos) {
    hf->object->lines.pop_back();
  }
}

void FunctionInfoWriter::release() {
  vm->release(hf);
  constants.reset();
}

std::unique_ptr<VMResult> FunctionInfoWriter::run() {
  return std::unique_ptr<VMResult>(new VMResult(vm->run(hf->object)));
}

void FunctionInfoWriter::set_max_registers(uint16_t max_registers) {
  hf->object->max_registers = max_registers;
}

static void assert_in_range(size_t index, size_t len) {
  if (index >= len)
    throw std::overflow_error("Index out of bounds");
}

void FunctionInfoWriter::patch_jump(size_t op_position, uint32_t jump_offset) {
  constexpr uint8_t PATCH_OFFSET =
      static_cast<uint8_t>(Op::JumpConstant) - static_cast<uint8_t>(Op::Jump);
  auto len = hf->object->bytecode.size();
  auto bytecode = hf->object->bytecode.data();
  assert_in_range(op_position, len);
  if (bytecode[op_position] == static_cast<uint8_t>(Op::Wide)) {
    assert_in_range(op_position + 3, len);
    if (jump_offset < 65536) {
      bytecode[op_position + 1] -= PATCH_OFFSET;
      write_unaligned<uint16_t>(bytecode + op_position + 2,
                                static_cast<uint16_t>(jump_offset));
    } else {
      hf->object
          ->constants[read_unaligned<uint16_t>(bytecode + op_position + 2)] =
          Value(static_cast<int32_t>(jump_offset));
    }
  } else {
    assert_in_range(op_position + 1, len);
    if (jump_offset < 256) {
      bytecode[op_position] -= PATCH_OFFSET;
      bytecode[op_position + 1] = static_cast<uint8_t>(jump_offset);
    } else {
      hf->object->constants[bytecode[op_position + 1]] =
          Value(static_cast<int32_t>(jump_offset));
    }
  }
}

size_t FunctionInfoWriter::size() const { return hf->object->bytecode.size(); }

uint16_t FunctionInfoWriter::int_constant(int32_t i) {
  return constant(Value(i));
}

#define CASE(x)                                                                \
  case Op::x:                                                                  \
    os << #x " "

#define REG(type) "r" << READ(type)

namespace numerical_chars {
static std::ostream &operator<<(std::ostream &os, int8_t i) {
  return os << static_cast<int>(i);
}

static std::ostream &operator<<(std::ostream &os, uint8_t i) {
  return os << static_cast<unsigned int>(i);
}
} // namespace numerical_chars

#define READ(type) checked_read<type>(ip, end)
static void disassemble(std::ostream &os, const FunctionInfo &f) {
  using namespace numerical_chars;
  os << "Bytecode for " << f.name << '\n';
  auto ip = f.bytecode.data();
  auto end = f.bytecode.data() + f.bytecode.size();
  auto curr_line = f.lines.begin();
  while (ip != end) {
    if (curr_line != f.lines.end() &&
        ip - f.bytecode.data() == curr_line->offset) {
      os << curr_line->line << "> ";
      curr_line++;
    }
    os << ip - f.bytecode.data() << ' ';
    switch (READ(Op)) {
    case Op::Wide: {
      os << "Wide ";
      switch (READ(Op)) {
        CASE(LoadRegister) << REG(uint16_t);
        break;

        CASE(LoadConstant) << f.constants[READ(uint16_t)];
        break;

        CASE(StoreRegister) << REG(uint16_t);
        break;

        CASE(Move) << REG(uint16_t) << ' ' << REG(uint16_t);
        break;

        CASE(LoadGlobal) << READ(uint16_t);
        break;
        CASE(StoreGlobal) << READ(uint16_t);
        break;

        CASE(AddRegister) << REG(uint16_t);
        break;
        CASE(SubtractRegister) << REG(uint16_t);
        break;
        CASE(MultiplyRegister) << REG(uint16_t);
        break;
        CASE(DivideRegister) << REG(uint16_t);
        break;
        CASE(ModRegister) << REG(uint16_t);
        break;
        CASE(ConcatRegister) << REG(uint16_t);
        break;

        CASE(AddInt) << READ(int16_t);
        break;
        CASE(SubtractInt) << READ(int16_t);
        break;
        CASE(MultiplyInt) << READ(int16_t);
        break;
        CASE(DivideInt) << READ(int16_t);
        break;
        CASE(ModInt) << READ(int16_t);
        break;

        CASE(Equal) << REG(uint16_t);
        break;
        CASE(NotEqual) << REG(uint16_t);
        break;
        CASE(StrictEqual) << REG(uint16_t);
        break;
        CASE(StrictNotEqual) << REG(uint16_t);
        break;
        CASE(GreaterThan) << REG(uint16_t);
        break;
        CASE(LesserThan) << REG(uint16_t);
        break;
        CASE(GreaterThanOrEqual) << REG(uint16_t);
        break;
        CASE(LesserThanOrEqual) << REG(uint16_t);
        break;

        CASE(Call) << REG(uint16_t) << ' ' << READ(uint8_t);
        break;

        CASE(NewArray) << READ(uint16_t) << ' ' << REG(uint16_t);
        break;
        CASE(StoreSubscript) << REG(uint16_t) << ' ' << REG(uint16_t);
        break;
        CASE(StoreArrayUnchecked) << REG(uint16_t) << ' ' << READ(uint16_t);
        break;
        CASE(LoadSubscript) << REG(uint16_t);
        break;
        CASE(NewMap) << READ(uint16_t) << ' ' << REG(uint16_t);
        break;

        CASE(Jump) << READ(uint16_t);
        break;
        CASE(JumpIfFalseOrNull) << READ(uint16_t);
        break;
        CASE(JumpIfNotFalseOrNull) << READ(uint16_t);
        break;
        CASE(JumpConstant) << f.constants[READ(uint16_t)];
        break;
        CASE(JumpIfFalseOrNullConstant) << f.constants[READ(uint16_t)];
        break;
        CASE(JumpIfNotFalseOrNullConstant) << f.constants[READ(uint16_t)];
        break;
        CASE(JumpBack) << READ(uint16_t);
        break;
        CASE(BeginForLoop) << READ(uint16_t) << ' ' << REG(uint16_t);
        break;
        CASE(BeginForLoopConstant)
            << f.constants[READ(uint16_t)] << ' ' << REG(uint16_t);
        break;
        CASE(ForLoop) << READ(uint16_t) << ' ' << REG(uint16_t);
        break;
        CASE(Call0Argument) << REG(uint16_t);
        break;
        CASE(Call1Argument) << REG(uint16_t);
        break;
        CASE(Call2Argument) << REG(uint16_t);
        break;
        CASE(Call3Argument) << REG(uint16_t);
        break;

      default:
        os << "An op that doesnt have a wide variant is here!";
      }
    } break;

    case Op::ExtraWide: {
      os << "ExtraWide ";
      switch (READ(Op)) {
        CASE(LoadGlobal) << READ(uint32_t);
        break;
        CASE(StoreGlobal) << READ(uint32_t);
        break;
        CASE(AddInt) << READ(int32_t);
        break;
        CASE(SubtractInt) << READ(int32_t);
        break;
        CASE(MultiplyInt) << READ(int32_t);
        break;
        CASE(DivideInt) << READ(int32_t);
        break;
        CASE(ModInt) << READ(int32_t);
        break;
        CASE(JumpBack) << READ(uint32_t);
        break;
        CASE(ForLoop) << READ(uint32_t) << ' ' << REG(uint32_t);
        break;

      default:
        os << "An op that doesnt have an extrawide variant is here!";
      }
    } break;

      CASE(LoadRegister) << REG(uint8_t);
      break;
      CASE(LoadSmallInt) << READ(int8_t);
      break;
      CASE(LoadNull);
      break;
      CASE(LoadTrue);
      break;
      CASE(LoadFalse);
      break;

      CASE(LoadConstant) << f.constants[READ(uint8_t)];
      break;
      CASE(StoreRegister) << REG(uint8_t);
      break;
      CASE(Move) << REG(uint8_t) << ' ' << REG(uint8_t);
      break;
      CASE(LoadGlobal) << READ(uint8_t);
      break;
      CASE(StoreGlobal) << READ(uint8_t);
      break;

      CASE(AddRegister) << REG(uint8_t);
      break;
      CASE(SubtractRegister) << REG(uint8_t);
      break;
      CASE(MultiplyRegister) << REG(uint8_t);
      break;
      CASE(DivideRegister) << REG(uint8_t);
      break;
      CASE(ModRegister) << REG(uint8_t);
      break;
      CASE(ConcatRegister) << REG(uint8_t);
      break;

      CASE(AddInt) << READ(int8_t);
      break;
      CASE(SubtractInt) << READ(int8_t);
      break;
      CASE(MultiplyInt) << READ(int8_t);
      break;
      CASE(DivideInt) << READ(int8_t);
      break;
      CASE(ModInt) << READ(int8_t);
      break;
      CASE(Negate);
      break;
      CASE(Not);
      break;

      CASE(Equal) << REG(uint8_t);
      break;
      CASE(NotEqual) << REG(uint8_t);
      break;
      CASE(StrictEqual) << REG(uint8_t);
      break;
      CASE(StrictNotEqual) << REG(uint8_t);
      break;

      CASE(GreaterThan) << REG(uint8_t);
      break;
      CASE(LesserThan) << REG(uint8_t);
      break;
      CASE(GreaterThanOrEqual) << REG(uint8_t);
      break;
      CASE(LesserThanOrEqual) << REG(uint8_t);
      break;

      CASE(Call) << REG(uint8_t) << ' ' << READ(uint8_t);
      break;

      CASE(ToString);
      break;
      CASE(NewArray) << READ(uint8_t) << ' ' << REG(uint8_t);
      break;
      CASE(StoreSubscript) << REG(uint8_t) << ' ' << REG(uint8_t);
      break;
      CASE(StoreArrayUnchecked) << REG(uint8_t) << ' ' << READ(uint8_t);
      break;
      CASE(LoadSubscript) << REG(uint8_t);
      break;
      CASE(NewMap) << READ(uint8_t) << ' ' << REG(uint8_t);
      break;
      CASE(EmptyArray);
      break;
      CASE(EmptyMap);
      break;
      CASE(Jump) << READ(uint8_t);
      break;
      CASE(JumpIfFalseOrNull) << READ(uint8_t);
      break;
      CASE(JumpIfNotFalseOrNull) << READ(uint8_t);
      break;
      CASE(JumpConstant) << f.constants[READ(uint8_t)];
      break;
      CASE(JumpIfFalseOrNullConstant) << f.constants[READ(uint8_t)];
      break;
      CASE(JumpIfNotFalseOrNullConstant) << f.constants[READ(uint8_t)];
      break;
      CASE(JumpBack) << READ(uint8_t);
      break;
      CASE(BeginForLoop) << READ(uint8_t) << ' ' << REG(uint8_t);
      break;
      CASE(BeginForLoopConstant)
          << f.constants[READ(uint8_t)] << ' ' << REG(uint8_t);
      break;
      CASE(ForLoop) << READ(uint8_t) << ' ' << REG(uint8_t);
      break;
      CASE(Return);
      break;
      CASE(Exit);
      break;

      CASE(LoadR0);
      break;
      CASE(LoadR1);
      break;
      CASE(LoadR2);
      break;
      CASE(LoadR3);
      break;
      CASE(LoadR4);
      break;
      CASE(LoadR5);
      break;
      CASE(LoadR6);
      break;
      CASE(LoadR7);
      break;
      CASE(LoadR8);
      break;
      CASE(LoadR9);
      break;
      CASE(LoadR10);
      break;
      CASE(LoadR11);
      break;
      CASE(LoadR12);
      break;
      CASE(LoadR13);
      break;
      CASE(LoadR14);
      break;
      CASE(LoadR15);
      break;

      CASE(StoreR0);
      break;
      CASE(StoreR1);
      break;
      CASE(StoreR2);
      break;
      CASE(StoreR3);
      break;
      CASE(StoreR4);
      break;
      CASE(StoreR5);
      break;
      CASE(StoreR6);
      break;
      CASE(StoreR7);
      break;
      CASE(StoreR8);
      break;
      CASE(StoreR9);
      break;
      CASE(StoreR10);
      break;
      CASE(StoreR11);
      break;
      CASE(StoreR12);
      break;
      CASE(StoreR13);
      break;
      CASE(StoreR14);
      break;
      CASE(StoreR15);
      break;
      CASE(Call0Argument) << REG(uint8_t);
      break;
      CASE(Call1Argument) << REG(uint8_t);
      break;
      CASE(Call2Argument) << REG(uint8_t);
      break;
      CASE(Call3Argument) << REG(uint8_t);
      break;
    default:
      os << "Invalid op here!";
    }
    os << '\n';
  }
<<<<<<< HEAD
=======
  for (auto i : f.constants) {
    if (i.is_object() && i.as_object()->is<FunctionInfo>()) {
      os << '\n' << *i.as_object()->as<FunctionInfo>();
    }
  }
  return os;
>>>>>>> 63223ac4
}
#undef CASE
#undef READ
#undef REG

std::unique_ptr<std::string> FunctionInfoWriter::to_cxx_string() const {
  std::ostringstream os;
  disassemble(os, *this->hf->object);
  return std::unique_ptr<std::string>(new std::string(os.str()));
}
} // namespace neptune_vm<|MERGE_RESOLUTION|>--- conflicted
+++ resolved
@@ -495,15 +495,12 @@
     }
     os << '\n';
   }
-<<<<<<< HEAD
-=======
   for (auto i : f.constants) {
     if (i.is_object() && i.as_object()->is<FunctionInfo>()) {
       os << '\n' << *i.as_object()->as<FunctionInfo>();
     }
   }
   return os;
->>>>>>> 63223ac4
 }
 #undef CASE
 #undef READ
