--- conflicted
+++ resolved
@@ -1,8 +1,4 @@
-<<<<<<< HEAD
-fun importModule(moduleName) {
-=======
 export fun import(moduleName) {
->>>>>>> d0601f45
     let module = _getModule(moduleName)
     if module {
         return module
