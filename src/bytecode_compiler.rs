--- conflicted
+++ resolved
@@ -693,25 +693,16 @@
                     }
                     let c = self.reserve_int(line);
                     let cond_check = self.bytecode.size();
-<<<<<<< HEAD
-                    self.write1(Op::JumpIfFalseOrNullConstant, c.into(), line);
+                    if let Ok(c) = c {
+                        self.write1(Op::JumpIfFalseOrNullConstant, c.into(), line);
+                    }
                     self.block(block, *if_end);
                     let if_end_pos = self.bytecode.size();
                     if let Some(else_stmt) = else_stmt {
-                        let c = self.reserve_int(*if_end)?;
-                        self.write1(Op::JumpConstant, c.into(), *if_end);
-=======
-                    if let Ok(c) = c {
-                        self.write1(Op::JumpIfFalseOrNullConstant, c.into(), line);
-                    }
-                    self.block(block);
-                    let if_end = self.bytecode.size();
-                    if let Some(else_stmt) = else_stmt {
-                        let c = self.reserve_int(*else_line);
+                        let c = self.reserve_int(*if_end);
                         if let Ok(c) = c {
-                            self.write1(Op::JumpConstant, c.into(), *else_line);
+                            self.write1(Op::JumpConstant, c.into(), *if_end);
                         }
->>>>>>> fabd85ff
                         let jump_end = self.bytecode.size();
                         self.bytecode
                             .patch_jump(cond_check, (jump_end - cond_check) as u32);
@@ -739,15 +730,10 @@
                     }
                     let c = self.reserve_int(condition.line());
                     let loop_cond_check = self.bytecode.size();
-<<<<<<< HEAD
-                    self.write1(Op::JumpIfFalseOrNullConstant, c as u32, condition.line());
-                    self.block(block, *end_line);
-=======
                     if let Ok(c) = c {
                         self.write1(Op::JumpIfFalseOrNullConstant, c as u32, condition.line());
                     }
-                    self.block(block);
->>>>>>> fabd85ff
+                    self.block(block, *end_line);
                     let almost_loop_end = self.bytecode.size();
                     self.write1(
                         Op::JumpBack,
