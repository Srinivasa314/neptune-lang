--- conflicted
+++ resolved
@@ -730,12 +730,8 @@
         self.0.get_vm()
     }
 
-<<<<<<< HEAD
+    // Get the resource table
     pub fn resources(&self) -> &RefCell<ResourceTable> {
-=======
-    // Get the resource table
-    pub fn resources(&self) -> &RefCell<HashMap<u32, Box<dyn Any>>> {
->>>>>>> a837ad4a
         &self.vm().get_user_data().resources
     }
 
